"""Validates the fixity for every accession in a directory

Accessions are most commonly in bags, but legacy accessions may have a manifest instead.
If bagit cannot work with the bag, the bag manifest is used instead.

The preservation_log.txt (in the accession folder) will be updated with the validation result for every accession.
If there are validation errors, they are added to fixity_validation.csv in the input_directory.
If there are validation errors from a manifest, they are also saved to manifest_validation_errors.csv in the input_directory.

Parameter:
    input_directory (required): the directory that contains the accession folders

Returns:
    Updates the preservation_log.txt of each accession with the validation result
    Creates a summary report of the validation errors
    For manifest validation, creates a file report of the validation errors
"""
import bagit
import csv
from datetime import date
import hashlib
import os
import sys

import pandas as pd


def accession_test(bag_name):
    """Determine if a bagged folder within an accession folder is accession content based on the folder name

<<<<<<< HEAD
    Some accession folders also contain bags for other purposes like risk remediation work.

    This is similar to the function accession_test in collection_summary.py,
    but expects the folder name to end in _bag and does not need to evaluate if it is a file.

    @:parameter
    bag_name (string): the name of the bag folder, which will be accession-number_bag if it is an accession
=======
    Some accession folders also contain bagged AIPs for risk remediation work.

    This is similar to the function accession_test in collection_summary.py,
    but expects the accession id to end in _bag and does not need to evaluate if it is a file or folder.

    @:parameter
    bag_name (string): the name of the bag, which will be accession-number_bag if it is an accession
>>>>>>> 721e9d1f

    @:return
    Boolean: True if it is an accession folder and False if not
    """

    # Folder name without "_bag" at the end, which should be an accession number.
    acc_id = bag_name[:-4]

    # Pattern one: ends with -er or -ER.
    if acc_id.lower().endswith('-er'):
        return True
    # Pattern two: ends with _er or _ER.
    elif acc_id.lower().endswith('_er'):
        return True
    # Temporary designation for legacy content while determining an accession number.
    elif acc_id == 'no-acc-num':
        return True
    # Folder that matches none of the patterns for an accession.
    else:
        return False


def check_argument(arg_list):
    """Check if the required argument input_directory is present and a valid directory

    @:parameter
<<<<<<< HEAD
    arg_list (list): the contents of sys.argv after starting the script
=======
    arg_list (list): the contents of sys.argv after the script is run
>>>>>>> 721e9d1f

    @:returns
    dir_path (string, None): string with the path to the folder with accessions to validate, or None if error
    error (string, None): string with the error message, or None if no error
    """

    # Verifies the required argument (input_directory) is present and a valid path.
    # If the number of arguments is incorrect, dir_path is set to None.
    # If there is no error, error is set to None.
    if len(arg_list) == 1:
        return None, "Missing required argument: input_directory"
    elif len(arg_list) == 2:
        dir_path = arg_list[1]
        if os.path.exists(dir_path):
            return dir_path, None
        else:
            return None, f"Provided input_directory '{dir_path}' does not exist"
    else:
        return None, "Too many arguments. Should just have one argument, input_directory"


def manifest_validation_log(report_dir, acc_id, errors):
    """Make a log with all file validation errors from a single accession

    This is too much information to include in the preservation log.
    The file is saved in the input_directory.

    @:parameter
    report_dir (string): directory where the report is saved (script argument input_directory)
    acc_id (string): the accession number, used for naming the report
    errors (list): a list of validation errors to include in the report

    @:returns
    None
    """

    with open(os.path.join(report_dir, f'{acc_id}_manifest_validation_errors.csv'), 'w', newline='',
              encoding='utf-8') as open_log:
        log_writer = csv.writer(open_log)
        log_writer.writerow(['File', 'MD5', 'MD5_Source'])
        log_writer.writerows(errors)


def manifest_validation_log(report_dir, acc_id, errors):
    """Make a log with all file validation errors from a single accession

    This is too much information to include in the preservation log.
    The file is saved in the input_directory.

    @:parameter
    report_dir (string): directory where the report is saved (script argument input_directory)
    acc_id (string): the accession number, used for naming the report
    errors (list): a list of validation errors to include in the report

    @:returns
    None
    """

    with open(os.path.join(report_dir, f'{acc_id}_manifest_validation_errors.csv'), 'w', newline='',
              encoding='utf-8') as open_log:
        log_writer = csv.writer(open_log)
        log_writer.writerow(['File', 'MD5', 'MD5_Source'])
        log_writer.writerows(errors)


def update_preservation_log(acc_dir, validation_result, validation_type, error_msg=None):
    """Update an accession's preservation log with the validation results

    If there is no preservation log, or it does not have the expected columns,
    it will print an error and not do the rest of the function.
    The validation result will still be in fixity_validation.csv.

    @:parameter
    acc_dir (string): the path to an accession folder, which contains the preservation log
    validation_result (Boolean): if an accession's file fixity is valid
    validation_type (string): bag, bag manifest, or manifest
    error_msg (None or string; optional): included for bag validation so error details can be in the log

    @:returns
    None
    """

    # Verifies the preservation log exists.
    # If not, prints an error and does not do the rest of this function.
    log_path = os.path.join(acc_dir, 'preservation_log.txt')
    if not os.path.exists(log_path):
        print(f'ERROR: accession {os.path.basename(acc_dir)} has no preservation log.\n')
        return

    # Gets the collection and accession numbers from the preservation log.
    # These are the first two columns, the values are the same for every row in the preservation log,
    # and they are formatted differently than the folder names so must be taken from the log.
    with open(log_path, 'r') as open_log:
        last_row = open_log.readlines()[-1].split('\t')
        collection = last_row[0]
        accession = last_row[1]

    # Formats today's date YYYY-MM-DD to include in the log entry for bag validation.
    today = date.today().strftime('%Y-%m-%d')

    # Calculates the action to include in the log entry for the validation.
    # It includes the type of validation, if it was valid, and any bag validation error.
    if validation_result:
        action = f'Validated {validation_type} for accession {accession}. The {validation_type} is valid.'
    else:
        if validation_type == 'bag':
            if error_msg.startswith('BagError'):
<<<<<<< HEAD
                action = f'Validated bag for accession {accession}. The bag could not be validated. {error_msg}'
=======
                action = f'Validated bag for accession {accession}. The bag could not be validated.'
>>>>>>> 721e9d1f
            else:
                action = f'Validated bag for accession {accession}. The bag is not valid. {error_msg}'
        elif validation_type == 'bag manifest':
            action = f'Validated bag manifest for accession {accession}. The bag manifest is not valid.'
        else:
            action = f'Validated manifest for accession {accession}. The manifest is not valid.'

    # Reads the contents of preservation_log.txt for checking for legacy formatting.
    with open(log_path) as open_log:
        log_text = open_log.read()

    # Checks if the log starts with the expected column row.
    # If not, prints an error and does not update the log.
    if not log_text.startswith('Collection\tAccession\tDate\tMedia Identifier\tAction\tStaff'):
<<<<<<< HEAD
        print(f'ERROR: accession {os.path.basename(acc_dir)} has nonstandard columns in the preservation log; '
              f'could not update with validation result.\n')
=======
        print(f'\nERROR: accession {os.path.basename(acc_dir)} has nonstandard columns in the preservation log; '
              f'could not update with validation result.')
>>>>>>> 721e9d1f
        return

    # Adds a row to the end of the preservation log for the bag validation.
    # First adds a line return after existing text, if missing, so the new data is on its own row.
    log_row = [collection, accession, today, None, action, 'validate_fixity.py']
    with open(log_path, 'a', newline='') as open_log:
        if not log_text.endswith('\n'):
            open_log.write('\n')
        log_writer = csv.writer(open_log, delimiter='\t')
        log_writer.writerow(log_row)


def update_report(acc_dir, error_msg, report_dir):
    """Add a line of text to the report fixity_validation.csv

    The report lists every accession that did not validate with the validation error information.
    If it doesn't already exist, it makes the report with the header before adding the text.

    @:parameter
    acc_dir (string): the path to an accession folder, which may be a bag
    error_msg (string): validation error
    report_dir (string): directory where the report is saved (script argument input_directory)

    @:returns
    None
    """

    # Parse status (backlogged or closed), collection, and accession from acc_dir.
    # If it is a bag, the acc_dir is root/status/collection/accession/accession_bag
    # and if it is a manifest, the acc_dir is root/status/collection/accession
    acc_dir_list = acc_dir.split('\\')
    if acc_dir.endswith('_bag'):
        status = acc_dir_list[-4]
        collection = acc_dir_list[-3]
        accession = acc_dir_list[-2]
    else:
        status = acc_dir_list[-3]
        collection = acc_dir_list[-2]
        accession = acc_dir_list[-1]

    # If the report doesn't already exist, starts a report with a header.
    report_path = os.path.join(report_dir, f"fixity_validation_{date.today().strftime('%Y-%m-%d')}.csv")
    if not os.path.exists(report_path):
        with open(report_path, 'w', newline='') as open_report:
            report_writer = csv.writer(open_report)
            report_writer.writerow(['Status', 'Collection', 'Accession', 'Validation_Error'])

    # Adds the error text to the report.
    with open(report_path, 'a', newline='', encoding='utf-8') as open_report:
        report_writer = csv.writer(open_report)
<<<<<<< HEAD
        report_writer.writerow([status, collection, accession, error_msg])
=======
        report_writer.writerow([acc_dir, error_msg])
>>>>>>> 721e9d1f


def validate_bag(bag_dir, report_dir):
    """Validate an accession's bag with bagit and log the results

    @:parameter
    bag_dir (string): the path to an accession's bag
    report_dir (string): directory where the report is saved (script argument input_directory)

    @:returns
    None
    """

    # Tries to make a bag object, so that bagit library can validate it.
    # There are cases where filenames prevent it from making a bag,
    # in which case it updates the preservation log and script report
    # and also tries to validate the bag using the manifest.
    try:
        new_bag = bagit.Bag(bag_dir)
    except bagit.BagError as errors:
        update_preservation_log(os.path.dirname(bag_dir), False, 'bag', f'BagError: {str(errors)}')
        update_report(bag_dir, f'Could not make bag for validation: {str(errors)}', report_dir)
        validate_bag_manifest(bag_dir, report_dir)
        return

    # Validates the bag and updates the preservation log.
    # If there is a validation error, also adds it to the script report.
    try:
        new_bag.validate()
        update_preservation_log(os.path.dirname(bag_dir), True, 'bag')
    except bagit.BagValidationError as errors:
        update_preservation_log(os.path.dirname(bag_dir), False, 'bag', str(errors))
        update_report(bag_dir, str(errors), report_dir)


def validate_bag_manifest(bag_dir, report_dir):
    """Validate an accession with the bag manifest and log the results

    Used if the accession cannot be validated using bagit, which happens if the path is too long.

    @:parameter
    bag_dir (string): the path to an accession's bag
    report_dir (string): directory where the report is saved (script argument input_directory)

    @:returns
    None
    """

    # Makes a dataframe with the path and MD5 of every file in the data folder of the bag.
    files_list = []
    for root, dirs, files in os.walk(os.path.join(bag_dir, 'data')):
        for file in files:
            filepath = os.path.join(root, file)
            # If the file path is too long, it causes a FileNotFoundError and cannot calculate the MD5.
            try:
                with open(filepath, 'rb') as open_file:
                    data = open_file.read()
                    md5_generated = hashlib.md5(data).hexdigest()
                files_list.append([filepath, md5_generated])
            except FileNotFoundError:
                files_list.append([filepath, 'FileNotFoundError-cannot-calculate-md5'])
    df_files = pd.DataFrame(files_list, columns=['Acc_Path', 'Acc_MD5'], dtype=object)

    # Reads the bag manifest into a dataframe.
    # Each row is "MD5  data/path" and does not have a header row.
    df_manifest = pd.read_csv(os.path.join(bag_dir, 'manifest-md5.txt'), delimiter='  data/', engine='python',
                              names=['Bag_MD5', 'Bag_Path'], dtype=object)

    # Merge the two dataframes to compare them.
    df_compare = pd.merge(df_manifest, df_files, how='outer', left_on='Bag_MD5', right_on='Acc_MD5', indicator='Match')

    # Determines if everything matched (values in Match will all be both).
    all_match = df_compare['Match'].eq('both').all(axis=0)

    # Updates the preservation log.
    update_preservation_log(os.path.dirname(bag_dir), all_match, 'bag manifest')

    # If there were no errors, updates the script report to show the earlier bag error is resolved.
    # If there were errors, updates the script report with the error count and makes a manifest log.
    if all_match:
        update_report(bag_dir, 'Validated with bag manifest instead of bagit. The bag manifest is valid.', report_dir)
    else:

        # Makes a list of each path, MD5, and source of the MD5 (manifest or file) that did not match.
        error_list = []
        df_left = df_compare[df_compare['Match'] == 'left_only']
        df_left = df_left[['Bag_Path', 'Bag_MD5']]
        df_left['MD5_Source'] = 'Manifest'
        error_list.extend(df_left.values.tolist())
        df_right = df_compare[df_compare['Match'] == 'right_only']
        df_right = df_right[['Acc_Path', 'Acc_MD5']]
        df_right['MD5_Source'] = 'Current'
        error_list.extend(df_right.values.tolist())

        # Adds a summary of the errors to the script report (fixity_validation.csv).
        update_report(bag_dir, f'{len(error_list)} bag manifest errors', report_dir)

        # Makes a log with every file that does not match (acc_manifest_validation_errors.csv).
        accession_number = os.path.basename(os.path.dirname(bag_dir))
        manifest_validation_log(report_dir, accession_number, error_list)


def validate_manifest(acc_dir, manifest, report_dir):
    """Validate an accession with an initial manifest and log the results

    Accession's with long file paths cannot be bagged.
    They contain a file "initialmanifest_YYYYMMDD.csv" instead.
    Inspired by https://github.com/uga-libraries/verify-md5-KDPmanifests/blob/main/hashverify.py

    @:parameter
    acc_dir (string): the path to an accession folder
    manifest (string): the path to the accession's manifest file
    report_dir (string): directory where the report is saved (script argument input_directory)

    @:returns
    None
    """

    # Gets the path to the folder with the accession's files.
    # The accession folder contains this folder and optionally a folder with FITS XML files.
    acc_files = None
    for item in os.listdir(acc_dir):
        if os.path.isdir(os.path.join(acc_dir, item)) and not item.endswith('FITS'):
            acc_files = os.path.join(acc_dir, item)

    # Makes a dataframe with the path and MD5 of every file in acc_files.
    files_list = []
    for root, dirs, files in os.walk(acc_files):
        for file in files:
            filepath = os.path.join(root, file)
            # If the file path is too long, it causes a FileNotFoundError and cannot calculate the MD5.
            try:
                with open(filepath, 'rb') as open_file:
                    data = open_file.read()
                    md5_generated = hashlib.md5(data).hexdigest()
                files_list.append([filepath, md5_generated.upper()])
            except FileNotFoundError:
                files_list.append([filepath, 'FileNotFoundError-cannot-calculate-md5'])
    df_files = pd.DataFrame(files_list, columns=['Acc_Path', 'Acc_MD5'], dtype=object)

    # Reads the manifest into a dataframe.
    df_manifest = pd.read_csv(os.path.join(acc_dir, manifest), dtype=object)

    # Merge the two dataframes to compare them.
    df_compare = pd.merge(df_manifest, df_files, how='outer', left_on='MD5', right_on='Acc_MD5', indicator='Match')

    # Determines if everything matched (values in Match will all be both)
    all_match = df_compare['Match'].eq('both').all(axis=0)

    # Makes a list of the path, MD5, and source of the MD5 (manifest or file) for any that did not match,
    # if there were any that did not match.
    error_list = []
    if not all_match:
        df_left = df_compare[df_compare['Match'] == 'left_only']
        df_left = df_left[['File', 'MD5']]
        df_left['MD5_Source'] = 'Manifest'
        error_list.extend(df_left.values.tolist())
        df_right = df_compare[df_compare['Match'] == 'right_only']
        df_right = df_right[['Acc_Path', 'Acc_MD5']]
        df_right['MD5_Source'] = 'Current'
        error_list.extend(df_right.values.tolist())

    # Compares the number of files in the accession to the number of files in the manifest
    # to detect if the number of duplicate files has changed.
    accession_count = len(df_files.index)
    manifest_count = len(df_manifest.index)
    if accession_count != manifest_count:
        error_list.append([f'Number of files does not match. '
                          f'{accession_count} files in the accession folder and {manifest_count} in the manifest.'])

    # Determines if there were any errors, based on the contents of errors_list.
    valid = len(error_list) == 0

    # Updates the preservation log.
    update_preservation_log(acc_dir, valid, 'manifest')

    # If there are any validation errors, adds a summary of the errors to the script report (fixity_validation.csv)
    # and makes a log with every file that does not match (acc_manifest_validation_errors.csv)
    if not valid:
<<<<<<< HEAD
        update_report(acc_dir, f'{len(error_list)} manifest errors', report_dir)
        accession_number = os.path.basename(acc_dir)
=======
        accession_number = os.path.basename(acc_dir)
        update_report(accession_number, f'{len(error_list)} manifest errors', report_dir)
>>>>>>> 721e9d1f
        manifest_validation_log(report_dir, accession_number, error_list)


if __name__ == '__main__':

    # Gets the path to the directory with the accessions to be validated from the script argument.
    # Exits the script if there is an error.
    input_directory, error = check_argument(sys.argv)
    if error:
        print(error)
        sys.exit(1)

    # Navigates to each accession, validates it, and updates the preservation log.
    for root, dirs, files in os.walk(input_directory):
        # Identifies bags based on the folder name ending with "_bag" and starting with an accession number.
        for folder in dirs:
            if folder.endswith('_bag') and accession_test(folder):
                print(f'Starting on accession {root} (bag)')
                validate_bag(os.path.join(root, folder), input_directory)
        # Identifies manifests based on the name of the manifest (initialmanifest_date.csv),
        # but only validates if it is not also an accession with a bag.
        # If there are both, the bag folder and initial manifest will be in the same parent folder.
        for file in files:
            if file.startswith('initialmanifest') and len([x for x in dirs if x.endswith("_bag")]) == 0:
                print(f'Starting on accession {root} (manifest)')
                validate_manifest(root, file, input_directory)

    # Prints if there were any validation errors, based on if the validation log was made or not.
    log = os.path.join(input_directory, f"fixity_validation_{date.today().strftime('%Y-%m-%d')}.csv")
    if os.path.exists(log):
        print('\nValidation errors found, see fixity_validation.csv in the directory provided as the script argument.')
    else:
        print('\nNo validation errors.')<|MERGE_RESOLUTION|>--- conflicted
+++ resolved
@@ -28,7 +28,6 @@
 def accession_test(bag_name):
     """Determine if a bagged folder within an accession folder is accession content based on the folder name
 
-<<<<<<< HEAD
     Some accession folders also contain bags for other purposes like risk remediation work.
 
     This is similar to the function accession_test in collection_summary.py,
@@ -36,15 +35,6 @@
 
     @:parameter
     bag_name (string): the name of the bag folder, which will be accession-number_bag if it is an accession
-=======
-    Some accession folders also contain bagged AIPs for risk remediation work.
-
-    This is similar to the function accession_test in collection_summary.py,
-    but expects the accession id to end in _bag and does not need to evaluate if it is a file or folder.
-
-    @:parameter
-    bag_name (string): the name of the bag, which will be accession-number_bag if it is an accession
->>>>>>> 721e9d1f
 
     @:return
     Boolean: True if it is an accession folder and False if not
@@ -71,11 +61,7 @@
     """Check if the required argument input_directory is present and a valid directory
 
     @:parameter
-<<<<<<< HEAD
     arg_list (list): the contents of sys.argv after starting the script
-=======
-    arg_list (list): the contents of sys.argv after the script is run
->>>>>>> 721e9d1f
 
     @:returns
     dir_path (string, None): string with the path to the folder with accessions to validate, or None if error
@@ -183,11 +169,7 @@
     else:
         if validation_type == 'bag':
             if error_msg.startswith('BagError'):
-<<<<<<< HEAD
                 action = f'Validated bag for accession {accession}. The bag could not be validated. {error_msg}'
-=======
-                action = f'Validated bag for accession {accession}. The bag could not be validated.'
->>>>>>> 721e9d1f
             else:
                 action = f'Validated bag for accession {accession}. The bag is not valid. {error_msg}'
         elif validation_type == 'bag manifest':
@@ -202,13 +184,8 @@
     # Checks if the log starts with the expected column row.
     # If not, prints an error and does not update the log.
     if not log_text.startswith('Collection\tAccession\tDate\tMedia Identifier\tAction\tStaff'):
-<<<<<<< HEAD
         print(f'ERROR: accession {os.path.basename(acc_dir)} has nonstandard columns in the preservation log; '
               f'could not update with validation result.\n')
-=======
-        print(f'\nERROR: accession {os.path.basename(acc_dir)} has nonstandard columns in the preservation log; '
-              f'could not update with validation result.')
->>>>>>> 721e9d1f
         return
 
     # Adds a row to the end of the preservation log for the bag validation.
@@ -259,11 +236,7 @@
     # Adds the error text to the report.
     with open(report_path, 'a', newline='', encoding='utf-8') as open_report:
         report_writer = csv.writer(open_report)
-<<<<<<< HEAD
         report_writer.writerow([status, collection, accession, error_msg])
-=======
-        report_writer.writerow([acc_dir, error_msg])
->>>>>>> 721e9d1f
 
 
 def validate_bag(bag_dir, report_dir):
@@ -443,13 +416,8 @@
     # If there are any validation errors, adds a summary of the errors to the script report (fixity_validation.csv)
     # and makes a log with every file that does not match (acc_manifest_validation_errors.csv)
     if not valid:
-<<<<<<< HEAD
         update_report(acc_dir, f'{len(error_list)} manifest errors', report_dir)
         accession_number = os.path.basename(acc_dir)
-=======
-        accession_number = os.path.basename(acc_dir)
-        update_report(accession_number, f'{len(error_list)} manifest errors', report_dir)
->>>>>>> 721e9d1f
         manifest_validation_log(report_dir, accession_number, error_list)
 
 
