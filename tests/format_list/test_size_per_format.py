"""
Test for the function size_per_format(), which gets the GB per format name/version/risk combination.
To simplify the test input, tests only have the columns needed for that test.
"""
import unittest
<<<<<<< HEAD
from format_list import combine_risk_csvs, df_cleanup, size_per_format
from test_df_cleanup import df_to_list
from os import getcwd
from os.path import join
=======
from format_list import size_per_format
from test_df_cleanup import df_to_list
from pandas import DataFrame
>>>>>>> c7eb9aa2


class MyTestCase(unittest.TestCase):

<<<<<<< HEAD
    def test_function(self):
        input_directory = join(getcwd(), 'test_data_space')
        df_all = combine_risk_csvs(input_directory)
        df_formats = df_cleanup(df_all)
=======
    def test_combined_kb(self):
        """Test for combining name, version, and risk combinations with total sizes in KB (round to 0.0 GB)"""
        df_formats = DataFrame([['path1', 'format1', 'v1', 1, 'Low Risk'],
                                ['path2', 'format1', 'v1', 1, 'Low Risk'],
                                ['path3', 'format2', 'v1', 2, 'Moderate Risk'],
                                ['path4', 'format2', 'v1', 2, 'Moderate Risk'],
                                ['path5', 'format2', 'v1', 2, 'Moderate Risk']],
                               columns=['FITS_File_Path', 'FITS_Format_Name', 'FITS_Format_Version', 'FITS_Size_KB',
                                        'NARA_Risk_Level'])
>>>>>>> c7eb9aa2
        df_size = size_per_format(df_formats)

        result = df_to_list(df_size)
        expected = [['FITS_Format_Name', 'FITS_Format_Version', 'NARA_Risk_Level', 'Size_GB'],
                    ['format1', 'v1', 'Low Risk', 0.0],
                    ['format2', 'v1', 'Moderate Risk', 0.0]]

        self.assertEqual(result, expected, "Problem with test for combined KB")

    def test_combined_mb(self):
        """Test for combining name, version, and risk combinations with total sizes in MB (round to decimal GB)"""
        df_formats = DataFrame([['path1', 'format1', 'v1', 100, 'Low Risk'],
                                ['path2', 'format1', 'v1', 1000, 'Low Risk'],
                                ['path3', 'format2', 'v1', 50, 'Moderate Risk'],
                                ['path4', 'format2', 'v1', 600, 'Moderate Risk'],
                                ['path5', 'format2', 'v1', 20000, 'Moderate Risk']],
                               columns=['FITS_File_Path', 'FITS_Format_Name', 'FITS_Format_Version', 'FITS_Size_KB',
                                        'NARA_Risk_Level'])
        df_size = size_per_format(df_formats)

        result = df_to_list(df_size)
        expected = [['FITS_Format_Name', 'FITS_Format_Version', 'NARA_Risk_Level', 'Size_GB'],
                    ['format1', 'v1', 'Low Risk', 0.001],
                    ['format2', 'v1', 'Moderate Risk', 0.021]]

        self.assertEqual(result, expected, "Problem with test for combined MB")

    def test_combined_gb(self):
        """Test for combining name, version, and risk combinations with total sizes in GB"""
        df_formats = DataFrame([['path1', 'format1', 'v1', 1000010, 'Low Risk'],
                                ['path2', 'format1', 'v1', 1000020, 'Low Risk'],
                                ['path3', 'format2', 'v1', 20001001, 'Moderate Risk'],
                                ['path4', 'format2', 'v1', 20002002, 'Moderate Risk'],
                                ['path5', 'format2', 'v1', 20003003, 'Moderate Risk']],
                               columns=['FITS_File_Path', 'FITS_Format_Name', 'FITS_Format_Version', 'FITS_Size_KB',
                                        'NARA_Risk_Level'])
        df_size = size_per_format(df_formats)

        result = df_to_list(df_size)
        expected = [['FITS_Format_Name', 'FITS_Format_Version', 'NARA_Risk_Level', 'Size_GB'],
                    ['format1', 'v1', 'Low Risk', 2.0],
                    ['format2', 'v1', 'Moderate Risk', 60.006]]

        self.assertEqual(result, expected, "Problem with test for combined GB")

    def test_repeats_not_combined(self):
        """Test for not combining repeating name, version, and/or risk combinations (all three don't match)"""
        df_formats = DataFrame([['path/format-only/1', 'format1', 'v1', 1000000, 'Moderate Risk'],
                                ['path/format-only/2', 'format1', 'v2', 2000000, 'High Risk'],
                                ['path/version-only/1', 'format2', 'v3', 3000000, 'Moderate Risk'],
                                ['path/version-only/2', 'format3', 'v3', 4000000, 'Low Risk'],
                                ['path/risk-only/1', 'format4', 'v4', 5000000, 'Low Risk'],
                                ['path/risk-only/2', 'format5', 'v5', 6000000, 'Low Risk'],
                                ['path/format-version/1', 'format6', 'v6', 7000000, 'Low Risk'],
                                ['path/format-version/2', 'format6', 'v6', 8000000, 'No Match'],
                                ['path/format-risk/1', 'format7', 'v7', 9000000, 'No Match'],
                                ['path/format-risk/2', 'format7', 'v8', 10000000, 'No Match'],
                                ['path/version-risk/1', 'format8', 'v9', 11000000, 'Moderate Risk'],
                                ['path/version-risk/2', 'format9', 'v9', 12000000, 'Moderate Risk']],
                               columns=['FITS_File_Path', 'FITS_Format_Name', 'FITS_Format_Version', 'FITS_Size_KB',
                                        'NARA_Risk_Level'])
        df_size = size_per_format(df_formats)

        result = df_to_list(df_size)
        expected = [['FITS_Format_Name', 'FITS_Format_Version', 'NARA_Risk_Level', 'Size_GB'],
                    ['format1', 'v1', 'Moderate Risk', 1.0],
                    ['format1', 'v2', 'High Risk', 2.0],
                    ['format2', 'v3', 'Moderate Risk', 3.0],
                    ['format3', 'v3', 'Low Risk', 4.0],
                    ['format4', 'v4', 'Low Risk', 5.0],
                    ['format5', 'v5', 'Low Risk', 6.0],
                    ['format6', 'v6', 'Low Risk', 7.0],
                    ['format6', 'v6', 'No Match', 8.0],
                    ['format7', 'v7', 'No Match', 9.0],
                    ['format7', 'v8', 'No Match', 10.0],
                    ['format8', 'v9', 'Moderate Risk', 11.0],
                    ['format9', 'v9', 'Moderate Risk', 12.0]]
        self.assertEqual(result, expected, "Problem with test for repeats not combined")

    def test_unique(self):
        """Test for not combining unique name, version, risk combinations (none of the three match)"""
        df_formats = DataFrame([['path1', 'format1', 'v1', 1000000, 'High Risk'],
                                ['path2', 'format2', 'v2', 2000000, 'Moderate Risk'],
                                ['path3', 'format3', 'v3', 3000000, 'Low Risk'],
                                ['path4', 'format4', 'v4', 4000000, 'No Match']],
                               columns=['FITS_File_Path', 'FITS_Format_Name', 'FITS_Format_Version', 'FITS_Size_KB',
                                        'NARA_Risk_Level'])
        df_size = size_per_format(df_formats)

        result = df_to_list(df_size)
        expected = [['FITS_Format_Name', 'FITS_Format_Version', 'NARA_Risk_Level', 'Size_GB'],
                    ['format1', 'v1', 'High Risk', 1.0],
                    ['format2', 'v2', 'Moderate Risk', 2.0],
                    ['format3', 'v3', 'Low Risk', 3.0],
                    ['format4', 'v4', 'No Match', 4.0]]
        self.assertEqual(result, expected, "Problem with test for unique")


if __name__ == '__main__':
    unittest.main()<|MERGE_RESOLUTION|>--- conflicted
+++ resolved
@@ -3,26 +3,13 @@
 To simplify the test input, tests only have the columns needed for that test.
 """
 import unittest
-<<<<<<< HEAD
-from format_list import combine_risk_csvs, df_cleanup, size_per_format
-from test_df_cleanup import df_to_list
-from os import getcwd
-from os.path import join
-=======
 from format_list import size_per_format
 from test_df_cleanup import df_to_list
 from pandas import DataFrame
->>>>>>> c7eb9aa2
 
 
 class MyTestCase(unittest.TestCase):
 
-<<<<<<< HEAD
-    def test_function(self):
-        input_directory = join(getcwd(), 'test_data_space')
-        df_all = combine_risk_csvs(input_directory)
-        df_formats = df_cleanup(df_all)
-=======
     def test_combined_kb(self):
         """Test for combining name, version, and risk combinations with total sizes in KB (round to 0.0 GB)"""
         df_formats = DataFrame([['path1', 'format1', 'v1', 1, 'Low Risk'],
@@ -32,7 +19,6 @@
                                 ['path5', 'format2', 'v1', 2, 'Moderate Risk']],
                                columns=['FITS_File_Path', 'FITS_Format_Name', 'FITS_Format_Version', 'FITS_Size_KB',
                                         'NARA_Risk_Level'])
->>>>>>> c7eb9aa2
         df_size = size_per_format(df_formats)
 
         result = df_to_list(df_size)
