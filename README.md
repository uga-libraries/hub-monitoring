# Digital Production Hub Monitoring

## Overview

Scripts for summarizing and validating content on the Digital Production Hub, 
the UGA Libraries' centralized storage for digital objects that are not suitable for our digital preservation system.

The reports generated with these files are stored in [documentation](documentation) to serve as examples. 

## Getting Started

### Dependencies

- numpy (https://numpy.org/)
- pandas (https://pandas.pydata.org/docs/)

### Installation

The file directory structure should be:

- directory (parent folder being analyzed - optional if not doing collection summary)
    - status (if it is in the backlog or closed due to restrictions - optional if not doing collection summary)
        - collection_id/name
            - accession_id
                - accession_id_bag (or folder with unbagged accession contents)
                - accession_id_bag_full_risk_data.csv (will be missing if accession has long path errors)
                - preservation_log.txt
                - additional metadata files (optional)

For the risk update, download the latest version of NARA's Digital Preservation Plan spreadsheet (CSV version) from the 
[U.S. National Archives Digital Preservation GitHub Repo](https://github.com/usnationalarchives/digital-preservation).

For validating fixity, accessions should be bags or have a manifest. (UPDATE WITH MANIFEST INFO WHEN HAVE IT)

### Script Arguments

accession_completeness_report.py

- input_directory (required): the directory with the folders to be checked for completeness, 
<<<<<<< HEAD
  which must be the directory containing the status folders 

collection_summary.py

- input_directory (required): the directory with the folders to be summarized,
  which must be the directory containing the status folders
=======
  which must be the directory containing the status folders

collection_summary.py

- input_directory (required): the directory with the folders to be checked for completeness, 
  which must be the directory containing the status folders 
>>>>>>> 721e9d1f

format_list.py

- input_directory (required): the directory with the folders to be summarized, 
  which may be any folder in the expected file directory structure

risk_update.py

<<<<<<< HEAD
- input_directory (required): the directory that contains the risk spreadsheets, 
=======
- input_directory (required): the directory that contains the risk spreadsheets,
>>>>>>> 721e9d1f
  which may be any folder in the expected file directory structure
- nara_csv (required): the path to the most recent NARA Preservation Action Plan spreadsheet

validate_fixity.py

- input_directory (required): the directory that contains the content to be validated (in bags or with a manifest),
  which may be any folder in the expected file directory structure

### Testing

There are unit tests for each function and for each script overall for collection_summary.py, risk_update.py, and validate_fixity.py.
The tests mostly use files stored in the repo (test_data) as input. 
Preservation metadata files may be missing if they are not needed for a test 
or have fake data to give the needed variations for the test.

A few tests are for errors caused by path length, which could not be replicated in our current computing environment.
Instead, there are tests to use with real data in Hub.
They are commented out by default and indicate what information to provide for them to work.
 
For quicker development the tests for format_list.py all use the same input test data.
It is the common data variations, but is not explicitly testing for all possible variations.

There are no automated tests for accession_completeness_report.py.
Check a sample of the accessions to see the report has the correct information.
- Print statements
  - No accessions for collections in the "unconventional" list are printed.
  - Accessions are all accession numbers (end in "-er"), any other folder is skipped.
- Report
  - No rows have all True.
  - Verify anything with False is missing.
  - Sample includes at least one False for all three categories (add more if not).

## Workflow

Manual edits for the format_list.py output:
1. Add a "Source" column as the first column with the Hub DEPARTMENT for combining it with other format data.
2. Normalize format names that are different for each file, e.g., Cannot open PATH or Cabinet # Files.
3. Merge rows where the format name and version are the same and the NARA risk level is different.  
   a. If one of the NARA risk levels is No Match, only include the other risk level(s).  
   b. For multiple other risk levels, convert to a range, e.g. Low-High Risk or Low-Moderate Risk.
   c. Add the File_Count and Size_GB for all rows.

## Author

Adriane Hanson, Head of Digital Stewardship, University of Georgia Libraries

## Acknowledgements

Script specifications and user testing by Emmeline Kaser, Digital Archivist, University of Georgia Libraries<|MERGE_RESOLUTION|>--- conflicted
+++ resolved
@@ -37,21 +37,12 @@
 accession_completeness_report.py
 
 - input_directory (required): the directory with the folders to be checked for completeness, 
-<<<<<<< HEAD
   which must be the directory containing the status folders 
 
 collection_summary.py
 
 - input_directory (required): the directory with the folders to be summarized,
   which must be the directory containing the status folders
-=======
-  which must be the directory containing the status folders
-
-collection_summary.py
-
-- input_directory (required): the directory with the folders to be checked for completeness, 
-  which must be the directory containing the status folders 
->>>>>>> 721e9d1f
 
 format_list.py
 
@@ -60,11 +51,7 @@
 
 risk_update.py
 
-<<<<<<< HEAD
-- input_directory (required): the directory that contains the risk spreadsheets, 
-=======
 - input_directory (required): the directory that contains the risk spreadsheets,
->>>>>>> 721e9d1f
   which may be any folder in the expected file directory structure
 - nara_csv (required): the path to the most recent NARA Preservation Action Plan spreadsheet
 
